--- conflicted
+++ resolved
@@ -954,13 +954,9 @@
 
 	<div class=" py-0.5 w-full justify-between">
 		<Tooltip
-<<<<<<< HEAD
 			content={$i18n.t(
 				'Sets the size of the context window used to generate the next token. (Default: 8192)'
 			)}
-=======
-			content={$i18n.t('Sets the size of the context window used to generate the next token.')}
->>>>>>> b03fc97e
 			placement="top-start"
 			className="inline-tooltip"
 		>
